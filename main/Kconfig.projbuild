--- conflicted
+++ resolved
@@ -233,8 +233,6 @@
         bool "Output provisioned certificates and keys."
         default y
 
-<<<<<<< HEAD
-=======
     config GRI_TRANSPORT_TIMEOUT_MS
         int "TLS Transport Send / Receive timeout in milliseconds"
         default 1000
@@ -251,7 +249,6 @@
             Enable the use of DS peripheral for the example.
             The DS peripheral on the device must be provisioned first to use this option.
 
->>>>>>> 4a5fc570
     menu "coreMQTT-Agent Manager Configurations"
 
         config GRI_MQTT_AGENT_TASK_STACK_SIZE
