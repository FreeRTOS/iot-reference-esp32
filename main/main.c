/* FreeRTOS includes */
#include <freertos/FreeRTOS.h>
#include <freertos/task.h>
#include <freertos/event_groups.h>
#include <freertos/semphr.h>
#include <freertos/queue.h>

/* ESP-IDF includes */
#include <esp_log.h>
#include <esp_wifi.h>
#include <nvs_flash.h>
#include <sdkconfig.h>

/* Network transport */
#include <network_transport.h>

/* coreMQTT-Agent network manager */
#include <core_mqtt_agent_network_manager.h>

/* Wifi provisioning/connection handler */
#include <app_wifi.h>

#include <app_driver.h>

/* Logging tag */
static const char *TAG = "main";

<<<<<<< HEAD
/* TODO - Config to be moved to kconfig */
//a2np9zbvnebvto-ats.iot.us-west-2.amazonaws.com
//th0tfkmk5jj9z.deviceadvisor.iot.us-west-2.amazonaws.com
#define CONFIG_NETWORK_MANAGER_HOSTNAME "a2np9zbvnebvto-ats.iot.us-west-2.amazonaws.com"
#define CONFIG_NETWORK_MANAGER_PORT 8883
=======
static NetworkContext_t xNetworkContext;
>>>>>>> 1c6b79fd

/* Network credentials */
static NetworkContext_t xNetworkContext;
extern const char pcServerRootCAPem[] asm("_binary_root_cert_auth_pem_start");
extern const char pcClientCertPem[] asm("_binary_client_crt_start");
extern const char pcClientKeyPem[] asm("_binary_client_key_start");

/* TODO - Set up kconfig to enable/disable demo tasks */
extern void vStartSimpleSubscribePublishTask( configSTACK_DEPTH_TYPE uxStackSize,
    UBaseType_t uxPriority);
extern void vStartOTACodeSigningDemo( configSTACK_DEPTH_TYPE uxStackSize,
                                      UBaseType_t uxPriority);
extern void vStartTempSensorRead( configSTACK_DEPTH_TYPE uxStackSize,
                       UBaseType_t uxPriority, QueueHandle_t queue);
extern void vStartTempSubscribePublishTask( uint32_t ulNumberToCreate,
                                       configSTACK_DEPTH_TYPE uxStackSize,
                                       UBaseType_t uxPriority);

void app_main(void)
{
    /* Initialize network context */
    xNetworkContext.pcHostname = CONFIG_NETWORK_MANAGER_HOSTNAME;
    xNetworkContext.xPort = CONFIG_NETWORK_MANAGER_PORT;

#ifdef CONFIG_EXAMPLE_USE_SECURE_ELEMENT
    xNetworkContext.pcClientCertPem = NULL;
    xNetworkContext.pcClientKeyPem = NULL;
    xNetworkContext.use_secure_element = true;
#elif CONFIG_EXAMPLE_USE_DS_PERIPHERAL
    xNetworkContext.pcClientCertPem = pcClientCertPem;
    xNetworkContext.pcClientKeyPem = NULL;
#error "Populate the ds_data structure and remove this line"
    /* xNetworkContext.ds_data = DS_DATA; */
    /* The ds_data can be populated using the API's provided by esp_secure_cert_mgr */
#else
    xNetworkContext.pcClientCertPem = pcClientCertPem;
    xNetworkContext.pcClientKeyPem = pcClientKeyPem;
#endif
    xNetworkContext.pcServerRootCAPem = pcServerRootCAPem;

    xNetworkContext.pxTls = NULL;
    xNetworkContext.xTlsContextSemaphore = xSemaphoreCreateMutex();

    /* Initialize NVS partition */
    esp_err_t ret = nvs_flash_init();
    if (ret == ESP_ERR_NVS_NO_FREE_PAGES || ret == ESP_ERR_NVS_NEW_VERSION_FOUND) {
        /* NVS partition was truncated
         * and needs to be erased */
        ESP_ERROR_CHECK(nvs_flash_erase());

        /* Retry nvs_flash_init */
        ESP_ERROR_CHECK(nvs_flash_init());
    }

    /* Initialize ESP-Event library default event loop.
     * This handles WiFi and TCP/IP events and this needs to be called before
     * starting WiFi and the coreMQTT-Agent network manager. */
    ESP_ERROR_CHECK(esp_event_loop_create_default());

    /* Initialize and start the coreMQTT-Agent network manager. This handles
     * establishing a TLS connection and MQTT connection to the MQTT broker.
     * This needs to be started before starting WiFi so it can handle WiFi
     * connection events. */
    xCoreMqttAgentNetworkManagerStart(&xNetworkContext);

    /* Hardware initialisation */
    app_driver_init();

    /* Start wifi */
    app_wifi_init();
    app_wifi_start(POP_TYPE_MAC);

<<<<<<< HEAD
    //vStartOTACodeSigningDemo(4096, 2);
    vStartSimpleSubscribePublishTask(4096, 2);
=======
    vStartTempSubscribePublishTask(1, 4096, 2);
    vStartOTACodeSigningDemo(4096, 2);
>>>>>>> 1c6b79fd
}<|MERGE_RESOLUTION|>--- conflicted
+++ resolved
@@ -25,18 +25,9 @@
 /* Logging tag */
 static const char *TAG = "main";
 
-<<<<<<< HEAD
-/* TODO - Config to be moved to kconfig */
-//a2np9zbvnebvto-ats.iot.us-west-2.amazonaws.com
-//th0tfkmk5jj9z.deviceadvisor.iot.us-west-2.amazonaws.com
-#define CONFIG_NETWORK_MANAGER_HOSTNAME "a2np9zbvnebvto-ats.iot.us-west-2.amazonaws.com"
-#define CONFIG_NETWORK_MANAGER_PORT 8883
-=======
 static NetworkContext_t xNetworkContext;
->>>>>>> 1c6b79fd
 
 /* Network credentials */
-static NetworkContext_t xNetworkContext;
 extern const char pcServerRootCAPem[] asm("_binary_root_cert_auth_pem_start");
 extern const char pcClientCertPem[] asm("_binary_client_crt_start");
 extern const char pcClientKeyPem[] asm("_binary_client_key_start");
@@ -106,11 +97,7 @@
     app_wifi_init();
     app_wifi_start(POP_TYPE_MAC);
 
-<<<<<<< HEAD
-    //vStartOTACodeSigningDemo(4096, 2);
     vStartSimpleSubscribePublishTask(4096, 2);
-=======
     vStartTempSubscribePublishTask(1, 4096, 2);
     vStartOTACodeSigningDemo(4096, 2);
->>>>>>> 1c6b79fd
 }